--- conflicted
+++ resolved
@@ -15,11 +15,7 @@
         WS[WebSocket Client]
     end
 
-<<<<<<< HEAD
-    subgraph "StateTemplate Core"
-=======
     subgraph "LiveTemplate Core"
->>>>>>> abfb3063
         RT[Renderer]
         TT[TemplateTracker]
         FE[FragmentExtractor]
